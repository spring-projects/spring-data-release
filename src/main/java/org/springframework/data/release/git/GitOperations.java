--- conflicted
+++ resolved
@@ -304,12 +304,8 @@
 			}
 
 			logger.warn(module.getProject().getName(),
-<<<<<<< HEAD
-					"⚠️ Push failed: %s %s".formatted(getMessage(remoteUpdate), remoteUpdate.getMessage()));
-=======
-					String.format("⚠️ Push failed: %s %s", getMessage(remoteUpdate),
+					"⚠️ Push failed: %s %s".formatted(getMessage(remoteUpdate),
 							StringUtils.hasText(remoteUpdate.getMessage()) ? remoteUpdate.getMessage() : ""));
->>>>>>> 05061bbe
 		}
 	}
 
