/*
 * Copyright 2014-2022 the original author or authors.
 *
 * Licensed under the Apache License, Version 2.0 (the "License");
 * you may not use this file except in compliance with the License.
 * You may obtain a copy of the License at
 *
 *      https://www.apache.org/licenses/LICENSE-2.0
 *
 * Unless required by applicable law or agreed to in writing, software
 * distributed under the License is distributed on an "AS IS" BASIS,
 * WITHOUT WARRANTIES OR CONDITIONS OF ANY KIND, either express or implied.
 * See the License for the specific language governing permissions and
 * limitations under the License.
 */
package org.springframework.data.release.build;

import static org.springframework.data.release.build.CommandLine.Argument.*;
import static org.springframework.data.release.build.CommandLine.Goal.*;
import static org.springframework.data.release.model.Projects.*;

import lombok.AccessLevel;
import lombok.RequiredArgsConstructor;
import lombok.SneakyThrows;
import lombok.experimental.FieldDefaults;

import java.io.BufferedInputStream;
import java.io.File;
import java.io.FileInputStream;
import java.io.FileOutputStream;
import java.io.IOException;
import java.io.InputStream;
import java.io.StringWriter;
import java.nio.charset.StandardCharsets;
import java.nio.file.Files;
import java.util.List;
import java.util.function.Consumer;
import java.util.regex.Pattern;

import javax.xml.transform.TransformerException;
import javax.xml.transform.dom.DOMSource;
import javax.xml.transform.stream.StreamResult;

import org.apache.commons.io.IOUtils;
import org.springframework.core.annotation.Order;
import org.springframework.core.env.Environment;
import org.springframework.data.release.build.CommandLine.Argument;
import org.springframework.data.release.build.CommandLine.Goal;
import org.springframework.data.release.build.Pom.Artifact;
import org.springframework.data.release.deployment.DefaultDeploymentInformation;
import org.springframework.data.release.deployment.DeploymentInformation;
import org.springframework.data.release.deployment.DeploymentProperties;
import org.springframework.data.release.deployment.DeploymentProperties.Authentication;
import org.springframework.data.release.deployment.DeploymentProperties.MavenCentral;
import org.springframework.data.release.deployment.StagingRepository;
import org.springframework.data.release.git.Branch;
import org.springframework.data.release.git.BranchMapping;
import org.springframework.data.release.git.GitProject;
import org.springframework.data.release.io.Workspace;
import org.springframework.data.release.model.*;
import org.springframework.data.release.utils.Logger;
import org.springframework.stereotype.Component;
import org.springframework.util.Assert;
import org.springframework.util.ObjectUtils;
import org.springframework.util.StringUtils;
import org.xmlbeam.ProjectionFactory;
import org.xmlbeam.XBProjector;
import org.xmlbeam.dom.DOMAccess;
import org.xmlbeam.io.StreamInput;

/**
 * @author Oliver Gierke
 * @author Mark Paluch
 * @author Greg Turnquist
 */
@Component
@Order(100)
@RequiredArgsConstructor
@FieldDefaults(level = AccessLevel.PRIVATE, makeFinal = true)
class MavenBuildSystem implements BuildSystem {

	static String POM_XML = "pom.xml";

	Workspace workspace;
	ProjectionFactory projectionFactory;
	Logger logger;
	MavenRuntime mvn;
	DeploymentProperties properties;
	Gpg gpg;

	Environment env;

	static final String REPO_OPENING_TAG = "<repository>";
	static final String REPO_CLOSING_TAG = "</repository>";

	@Override
	public BuildSystem withJavaVersion(JavaVersion javaVersion) {
		return new MavenBuildSystem(workspace, projectionFactory, logger, mvn.withJavaVersion(javaVersion), properties, gpg,
				env);
	}

	/*
	 * (non-Javadoc)
	 * @see org.springframework.data.release.build.BuildSystem#updateProjectDescriptors(org.springframework.data.release.model.ModuleIteration, org.springframework.data.release.model.TrainIteration, org.springframework.data.release.model.Phase)
	 */
	@Override
	public <M extends ProjectAware> M updateProjectDescriptors(M module, UpdateInformation information) {

		PomUpdater updater = new PomUpdater(logger, information, module.getSupportedProject());
		TrainIteration train = information.getTrain();

		if (updater.isBuildProject()) {

			if (information.isBomInBuildProject()) {
				updateBom(updater, information, "bom/pom.xml", train.getSupportedProject(BUILD));
			}

			updateParentPom(updater, information);
		} else if (updater.isBomProject()) {
			updateBom(updater, information, "bom/pom.xml", train.getSupportedProject(BOM));
		} else {

			doWithProjection(workspace.getFile(POM_XML, updater.getProject()), pom -> {

				updater.updateDependencyProperties(pom);
				updater.updateParentVersion(pom);
				updater.updateRepository(pom);
			});
		}

		return module;
	}

	@Override
	@SneakyThrows
	public ModuleIteration updateBuildConfig(ModuleIteration module, BranchMapping branches) {

		File jenkinsfile = workspace.getFile("Jenkinsfile", module.getSupportedProject());
		if (!jenkinsfile.exists()) {
			logger.warn(module, "No Jenkinsfile found, skipping Jenkinsfile update.");
		}

		byte[] bytes = Files.readAllBytes(jenkinsfile.toPath());
		String content = new String(bytes, StandardCharsets.UTF_8);

		for (ModuleIteration participatingModule : module.getTrainIteration()) {

			Branch source = branches.getSourceBranch(participatingModule.getProject());
			Branch target = branches.getTargetBranch(participatingModule.getProject());

			if (source == null || target == null) {
				continue;
			}

			GitProject project = GitProject.of(participatingModule.getSupportedProject());

			String dependency = "%s/%s".formatted(project.getRepositoryName(), source);
			String replacement = "%s/%s".formatted(project.getRepositoryName(), target);

			content = content.replace(dependency, replacement);
		}

		Files.write(jenkinsfile.toPath(), content.getBytes(StandardCharsets.UTF_8));

		logger.warn(module, "Jenkinsfile updated.");

		return module;
	}

	/*
	 * (non-Javadoc)
	 * @see org.springframework.data.release.build.BuildSystem#prepareVersion(org.springframework.data.release.model.ModuleIteration, org.springframework.data.release.model.Phase)
	 */
	@Override
	public ModuleIteration prepareVersion(ModuleIteration module, Phase phase) {

		SupportedProject project = module.getSupportedProject();
		UpdateInformation information = UpdateInformation.of(module.getTrainIteration(), phase);

		CommandLine goals = CommandLine.of(goal("versions:set"), goal("versions:commit"));

		if (BOM.equals(module.getProject())) {

			mvn.execute(project, goals.and(arg("newVersion").withValue(information.getReleaseTrainVersion())) //
					.and(arg("generateBackupPoms").withValue("false")) //
					.andIf(module.isCommercial(), profile("spring-enterprise")));

			mvn.execute(project, goals.and(arg("newVersion").withValue(information.getReleaseTrainVersion())) //
					.and(arg("generateBackupPoms").withValue("false")) //
					.and(arg("processAllModules").withValue("true")) //
					.and(Argument.of("-pl").withValue("bom")) //
					.andIf(module.isCommercial(), profile("spring-enterprise")));

		} else {
			mvn.execute(project,
					goals.and(arg("newVersion").withValue(information.getProjectVersionToSet(project.getProject())))
							.and(arg("generateBackupPoms").withValue("false")) //
							.andIf(module.isCommercial(), profile("spring-enterprise")));
		}

		if (BUILD.equals(module.getProject())) {

			if (!module.getTrain().usesCalver()) {
				mvn.execute(project, goals.and(arg("newVersion").withValue(information.getReleaseTrainVersion())) //
						.and(arg("generateBackupPoms").withValue("false")) //
						.and(arg("groupId").withValue("org.springframework.data")) //
						.and(arg("artifactId").withValue("spring-data-releasetrain")) //
						.andIf(module.isCommercial(), profile("spring-enterprise")));
			}

			mvn.execute(project, CommandLine.of(Goal.INSTALL).andIf(module.isCommercial(), profile("spring-enterprise")));
		}

		return module;
	}

	/*
	 * (non-Javadoc)
	 * @see org.springframework.data.release.build.BuildSystem#triggerPreReleaseCheck(org.springframework.data.release.model.ModuleIteration)
	 */
	public <M extends ProjectAware> M triggerPreReleaseCheck(M module) {

		mvn.execute(module.getSupportedProject(), CommandLine.of(Goal.CLEAN, Goal.VALIDATE, profile("pre-release")));

		return module;
	}

	/*
	 * (non-Javadoc)
	 * @see org.springframework.data.release.build.BuildSystem#triggerBuild(org.springframework.data.release.model.ModuleIteration)
	 */
	@Override
	public <M extends ProjectAware> M triggerBuild(M module) {

		Argument profile = module.isCommercial() ? profile("ci,release,spring-enterprise") : profile("ci,release");
		CommandLine arguments = CommandLine.of(Goal.CLEAN, Goal.INSTALL, //
				profile, //
				arg("gpg.executable").withValue(gpg.getExecutable()), //
				arg("gpg.keyname").withValue(gpg.getKeyname()), //
				arg("gpg.passphrase").withValue(gpg.getPassphrase()))//
				.andIf(module.getSupportedProject().getProject().skipTests(), SKIP_TESTS)
				.andIf(!ObjectUtils.isEmpty(properties.getSettingsXml()), settingsXml(properties.getSettingsXml()));

		mvn.execute(module.getSupportedProject(), arguments);

		return module;
	}

	/*
	 * (non-Javadoc)
	 * @see org.springframework.data.release.build.BuildSystem#deploy(org.springframework.data.release.model.ModuleIteration)
	 */
	@Override
	public DeploymentInformation deploy(ModuleIteration module) {

		Assert.notNull(module, "Module must not be null!");

		DeploymentInformation information = new DefaultDeploymentInformation(module, properties);

		deploy(module, information);

		return information;
	}

	@Override
	public DeploymentInformation deploy(ModuleIteration module, StagingRepository stagingRepository) {

		Assert.notNull(module, "Module must not be null!");
		Assert.notNull(stagingRepository, "StagingRepository must not be null!");

		DeploymentInformation information = new DefaultDeploymentInformation(module, properties, stagingRepository);

		deploy(module, information);

		return information;
	}

	private void deploy(ModuleIteration module, DeploymentInformation information) {

		Assert.notNull(module, "Module must not be null!");
		Assert.notNull(information, "DeploymentInformation must not be null!");

		deployToArtifactory(module, information);

		doDeploy(module, information);
	}

	/**
	 * Triggers Maven commands to deploy module artifacts to Spring Artifactory.
	 *
	 * @param module must not be {@literal null}.
	 * @param information must not be {@literal null}.
	 */
	private void deployToArtifactory(ModuleIteration module, DeploymentInformation information) {

		Assert.notNull(module, "Module iteration must not be null!");
		Assert.notNull(information, "Deployment information must not be null!");

		if (!module.isCommercial()) {
			logger.log(module, "Not a commercial release. Skipping Artifactory deployment.");
			return;
		}

		logger.log(module, "Deploying artifacts to Spring Commercial Artifactory…");

		Authentication authentication = properties.getAuthentication(module);

		Gpg gpg = getGpg();

		CommandLine arguments = CommandLine.of(Goal.CLEAN, Goal.DEPLOY, //
				profile("ci,release,artifactory"), //
				SKIP_TESTS, //
				arg("artifactory.server").withValue(authentication.getServer().getUri()),
				arg("artifactory.staging-repository").withValue(authentication.getStagingRepository()),
				arg("artifactory.username").withValue(authentication.getUsername()),
				arg("artifactory.password").withValue(authentication.getApiKey()),
				arg("artifactory.build-name").withQuotedValue(information.getBuildName()),
				arg("artifactory.build-number").withValue(information.getBuildNumber()),
				arg("gpg.executable").withValue(gpg.getExecutable()), //
				arg("gpg.keyname").withValue(gpg.getKeyname()), //
				arg("gpg.passphrase").withValue(gpg.getPassphrase())) //
				.andIf(!ObjectUtils.isEmpty(properties.getSettingsXml()), settingsXml(properties.getSettingsXml()))
				.andIf(StringUtils.hasText(information.getProject()),
						() -> arg("artifactory.project").withValue(information.getProject()));

		mvn.execute(module.getSupportedProject(), arguments);
	}

	/**
	 * Triggers Maven commands to deploy to Sonatype's OSS Nexus if the given {@link ModuleIteration} refers to a version
	 * that has to be publicly released.
	 *
	 * @param module must not be {@literal null}.
	 * @param deploymentInformation must not be {@literal null}.
	 */
	private void doDeploy(ModuleIteration module, DeploymentInformation deploymentInformation) {

		Assert.notNull(module, "Module iteration must not be null!");
		Assert.notNull(deploymentInformation, "DeploymentInformation iteration must not be null!");

		if (module.isCommercial()) {
			logger.log(module, "Skipping deployment to Maven Central as it's a commercial release!");
			return;
		}

		StagingRepository stagingRepository = deploymentInformation.getStagingRepositoryId();

		if (stagingRepository.isPresent()) {
			logger.log(module, "Staging artifacts to %s…", stagingRepository);
		} else {
			logger.log(module, "Deploying artifacts Maven Central …");
		}

		Gpg gpg = getGpg();

		CommandLine arguments = CommandLine.of(Goal.CLEAN, Goal.DEPLOY, //
				profile("ci,release"), //
				SKIP_TESTS, //
				arg("gpg.executable").withValue(gpg.getExecutable()), //
				arg("gpg.keyname").withValue(gpg.getKeyname()), //
				arg("gpg.passphrase").withValue(gpg.getPassphrase())) //
				.andIf(!ObjectUtils.isEmpty(properties.getSettingsXml()), settingsXml(properties.getSettingsXml()))
				.andIf(stagingRepository.isPresent(), () -> arg("altDeploymentRepository").withValue(stagingRepository))
				.andIf(gpg.hasSecretKeyring(), () -> arg("gpg.secretKeyring").withValue(gpg.getSecretKeyring()));

		mvn.execute(module.getSupportedProject(), arguments);
	}

	@Override
	public void smokeTests(TrainIteration iteration, StagingRepository stagingRepository) {

		Assert.notNull(iteration, "Train iteration must not be null!");
		Assert.notNull(stagingRepository, "StagingRepository iteration must not be null!");

		logger.log(iteration, "🚬 Running smoke test…");

		boolean mavenCentral = iteration.isPublic();
		boolean commercial = iteration.isCommercial();
		String profile = commercial ? "commercial" : (mavenCentral ? "maven-central" : "artifactory");

		ModuleIteration module = iteration.getModule(BUILD);

		SupportedProject smokeTests = iteration.getSupportedProject(SMOKE_TESTS);
		doWithProjection(workspace.getFile(POM_XML, smokeTests), pom -> {

			Version version = module.getVersion();
			String targetBootVersion = version.getMajor() == 2 ? "2.7.8" : "3.0.2";

			pom.setParentVersion(ArtifactVersion.of(Version.parse(targetBootVersion), true));
		});

		CommandLine arguments = CommandLine.of(Goal.CLEAN, VERIFY, //
				profile(profile), //
				arg("s").withValue("settings.xml"), //
				arg("spring-data-bom.version").withValue(iteration.getReleaseTrainNameAndVersion())) //
				.andIf(mavenCentral, arg("deploymentId").withValue(stagingRepository.getId())) //
				.andIf(mavenCentral, arg("CENTRAL_BEARER").withValue(properties.getMavenCentral().getBearer()));

		mvn.execute(smokeTests, arguments);

		logger.log(iteration, "✅ Smoke tests passed. Do not smoke 🚭. It's unhealthy.");
	}

	@Override
	public <M extends ProjectAware> M triggerDocumentationBuild(M module) {

		SupportedProject project = module.getSupportedProject();

		mvn.execute(project, CommandLine.of(Goal.CLEAN, Goal.INSTALL, SKIP_TESTS, profile("distribute")));
		logger.log(project, "Successfully finished documentation build.");

		return module;
	}

	/*
	 * (non-Javadoc)
	 * @see org.springframework.data.release.build.BuildSystem#triggerDistributionBuild(org.springframework.data.release.model.Module)
	 */
	@Override
	public <M extends ProjectAware> M triggerDistributionBuild(M module) {

		Project project = module.getProject();

		if (BUILD.equals(project)) {
			return module;
		}

		if (BOM.equals(project)) {
			return module;
		}

		SupportedProject supportedProject = module.getSupportedProject();

		if (!isMavenProject(supportedProject)) {
			logger.log(project, "Skipping project as no pom.xml could be found in the working directory!");
			return module;
		}

		DefaultDeploymentInformation deploymentInformation = module instanceof ModuleIteration mi
				? new DefaultDeploymentInformation(mi, properties)
				: null;

		logger.log(project, "Triggering distribution build…");

		Authentication authentication = properties.getAuthentication(module);

		mvn.execute(supportedProject, CommandLine.of(Goal.CLEAN, Goal.DEPLOY, //
				SKIP_TESTS, profile("distribute"), Argument.of("-B"),
				arg("artifactory.server").withValue(authentication.getServer().getUri()),
				arg("artifactory.distribution-repository").withValue(authentication.getDistributionRepository()),
				arg("artifactory.username").withValue(authentication.getUsername()),
				arg("artifactory.password").withValue(authentication.getApiKey())).andIf(deploymentInformation != null, () -> {
					return arg("artifactory.build-number").withValue(deploymentInformation.getBuildNumber());
				}).andIf(!ObjectUtils.isEmpty(properties.getSettingsXml()), () -> settingsXml(properties.getSettingsXml())));

		mvn.execute(supportedProject, CommandLine.of(Goal.CLEAN, Goal.DEPLOY, //
				SKIP_TESTS, profile("distribute-schema"), Argument.of("-B"),
				arg("artifactory.server").withValue(authentication.getServer().getUri()),
				arg("artifactory.distribution-repository").withValue(authentication.getDistributionRepository()),
				arg("artifactory.username").withValue(authentication.getUsername()),
				arg("artifactory.password").withValue(authentication.getApiKey())).andIf(deploymentInformation != null, () -> {
					return arg("artifactory.build-number").withValue(deploymentInformation.getBuildNumber());
				}).andIf(!ObjectUtils.isEmpty(properties.getSettingsXml()), () -> settingsXml(properties.getSettingsXml())));

		logger.log(project, "Successfully finished distribution build!");

		return module;
	}

	private void updateBom(PomUpdater updater, UpdateInformation updateInformation, String file,
			SupportedProject project) {

		TrainIteration iteration = updateInformation.getTrain();

		logger.log(BUILD, "Updating BOM pom.xml…");

		doWithProjection(workspace.getFile(file, project), pom -> {

			for (ModuleIteration module : iteration.getModulesExcept(BUILD, BOM)) {

				ArtifactVersion version = updateInformation.getProjectVersionToSet(module.getProject());

				logger.log(project, "%s", module);

				String moduleArtifactId = new MavenArtifact(module).getArtifactId();
				pom.setDependencyManagementVersion(moduleArtifactId, version);
				logger.log(project, "Updated managed dependency version for %s to %s!", moduleArtifactId, version);

				module.getProject().doWithAdditionalArtifacts(additionalArtifact -> {

					String artifactId = additionalArtifact.getArtifactId();
					Artifact artifact = pom.getManagedDependency(artifactId);

					if (artifact != null) {
						pom.setDependencyManagementVersion(artifactId, version);
						logger.log(project, "Updated managed dependency version for %s to %s!", artifactId, version);
					} else {
						logger.log(project, "Artifact %s not found, skipping update!", artifactId);
					}
				});
			}

			if (updateInformation.getPhase().equals(Phase.PREPARE)) {

				// Make sure we have no snapshot leftovers
				List<Artifact> snapshotDependencies = pom.getSnapshotDependencies();

				if (!snapshotDependencies.isEmpty()) {
					throw new IllegalStateException("Found snapshot dependencies %s!".formatted(snapshotDependencies));
				}
			}

			updater.updateRepository(pom);
		});
	}

	private void updateParentPom(PomUpdater updater, UpdateInformation information) {

		// Fix version of shared resources to to-be-released version.
		doWithProjection(workspace.getFile("parent/pom.xml", information.getSupportedProject(BUILD)), ParentPom.class,
				pom -> {

					logger.log(BUILD, "Setting shared resources version to %s.", information.getParentVersionToSet());
					pom.setSharedResourcesVersion(information.getParentVersionToSet());

					logger.log(BUILD, "Setting releasetrain property to %s.", information.getReleaseTrainVersion());
					pom.setReleaseTrain(information.getReleaseTrainVersion());

					updater.updateRepository(pom);
				});
	}

	public boolean isMavenProject(ModuleIteration module) {

		if (!isMavenProject(module.getSupportedProject())) {
			logger.log(module, "No pom.xml file found, skipping project.");
			return false;
		}

		return true;
	}

	/*
	 * (non-Javadoc)
	 * @see org.springframework.data.release.build.BuildSystem#verify()
	 */
	@Override
	public void verify(Train train) {

		logger.log(BUILD, "Verifying Maven Build System…");

		Gpg gpg = getGpg();

		CommandLine arguments = CommandLine.of(Goal.CLEAN, Goal.VERIFY, //
				profile("central"), //
				SKIP_TESTS, //
				arg("gpg.executable").withValue(gpg.getExecutable()), //
				arg("gpg.keyname").withValue(gpg.getKeyname()), //
				arg("gpg.passphrase").withValue(gpg.getPassphrase())) //
				.andIf(gpg.hasSecretKeyring(), () -> arg("gpg.secretKeyring").withValue(gpg.getSecretKeyring()));

		mvn.execute(train.getSupportedProject(BUILD), arguments);
	}

	@Override
	public void verifyStagingAuthentication(Train train) {

		if (train.isOpenSource()) {

			logger.log(BUILD, "Verifying Maven Staging Authentication…");

			return;
		}
	}

	/*
	 * (non-Javadoc)
	 * @see org.springframework.plugin.core.Plugin#supports(java.lang.Object)
	 */
	@Override
	public boolean supports(SupportedProject project) {
		return isMavenProject(project);
	}

	private boolean isMavenProject(SupportedProject project) {
		return workspace.getFile(POM_XML, project).exists();
	}

	private void doWithProjection(File file, Consumer<Pom> callback) {
		doWithProjection(file, Pom.class, callback);
	}

	private Gpg getGpg() {

		MavenCentral mavenCentral = properties.getMavenCentral();

		if (mavenCentral.hasGpgConfiguration()) {
			return mavenCentral.getGpg();
		}

		return gpg;
	}

	/**
	 * TODO: Move XML file callbacks using the {@link ProjectionFactory} to {@link Workspace}.
	 */
	private <T extends Pom> void doWithProjection(File file, Class<T> type, Consumer<T> callback) {

		try (BufferedInputStream bis = new BufferedInputStream(new FileInputStream(file))) {
			byte[] content = doWithProjection((XBProjector) projectionFactory, bis, type, callback);

			try (FileOutputStream fos = new FileOutputStream(file)) {
				fos.write(content);
			}
		} catch (IOException e) {
			throw new RuntimeException(e);
		}
	}

	static <T extends Pom> byte[] doWithProjection(XBProjector projector, InputStream stream, Class<T> type,
			Consumer<T> callback) throws IOException {

		StreamInput io = projector.io().stream(stream);
		T pom = io.read(type);
		callback.accept(pom);

		StringWriter writer = new StringWriter();
		try {
			projector.config().createTransformer().transform(new DOMSource(((DOMAccess) pom).getDOMNode()),
					new StreamResult(writer));
		} catch (TransformerException e) {
			throw new RuntimeException(e);
		}

		String s = writer.toString();

		if (s.contains("standalone=\"no\"?><")) {
			s = s.replaceAll(Pattern.quote("standalone=\"no\"?><"), "standalone=\"no\"?>" + IOUtils.LINE_SEPARATOR + "<");
		}

<<<<<<< HEAD
		s = s.replace("<repositories>%n\t\t%n\t</repositories>".formatted(),
				"<repositories>%n\t</repositories>".formatted());
=======
		if (s.contains("<?xml version=\"1.0\" encoding=\"UTF-8\" standalone=\"no\"?>")) {
			s = s.replaceAll(Pattern.quote("<?xml version=\"1.0\" encoding=\"UTF-8\" standalone=\"no\"?>"),
					"<?xml version=\"1.0\" encoding=\"UTF-8\"?>");
		}

		if (s.contains("--><project ")) {
			s = s.replaceAll(Pattern.quote("--><project "), "-->" + IOUtils.LINE_SEPARATOR + "<project ");
		}

		s = s.replace(String.format("<repositories>%n\t\t%n\t</repositories>"),
				String.format("<repositories>%n\t</repositories>"));
>>>>>>> 05061bbe

		if (!s.endsWith(IOUtils.LINE_SEPARATOR)) {
			s += IOUtils.LINE_SEPARATOR;
		}

		return s.getBytes(StandardCharsets.UTF_8);
	}
}<|MERGE_RESOLUTION|>--- conflicted
+++ resolved
@@ -638,10 +638,6 @@
 			s = s.replaceAll(Pattern.quote("standalone=\"no\"?><"), "standalone=\"no\"?>" + IOUtils.LINE_SEPARATOR + "<");
 		}
 
-<<<<<<< HEAD
-		s = s.replace("<repositories>%n\t\t%n\t</repositories>".formatted(),
-				"<repositories>%n\t</repositories>".formatted());
-=======
 		if (s.contains("<?xml version=\"1.0\" encoding=\"UTF-8\" standalone=\"no\"?>")) {
 			s = s.replaceAll(Pattern.quote("<?xml version=\"1.0\" encoding=\"UTF-8\" standalone=\"no\"?>"),
 					"<?xml version=\"1.0\" encoding=\"UTF-8\"?>");
@@ -653,7 +649,6 @@
 
 		s = s.replace(String.format("<repositories>%n\t\t%n\t</repositories>"),
 				String.format("<repositories>%n\t</repositories>"));
->>>>>>> 05061bbe
 
 		if (!s.endsWith(IOUtils.LINE_SEPARATOR)) {
 			s += IOUtils.LINE_SEPARATOR;
